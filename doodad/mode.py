--- conflicted
+++ resolved
@@ -27,8 +27,7 @@
         self.env = {}
         self.skip_wait = skip_wait
 
-    def launch_command(self, cmd, mount_points=None, dry=False,
-                       verbose=False, skip_wait=False):
+    def launch_command(self, cmd, mount_points=None, dry=False, verbose=False):
         if dry:
             print(cmd); return
 
@@ -64,12 +63,8 @@
         commands.extend(cleanup_commands)
 
         # Call everything
-<<<<<<< HEAD
-        commands.call_and_wait(verbose=verbose, dry=dry, skip_wait=skip_wait)
-=======
         commands.call_and_wait(verbose=verbose, dry=dry,
                                skip_wait=self.skip_wait)
->>>>>>> c4863df5
 
 LOCAL = Local()
 
@@ -132,8 +127,7 @@
         self.checkpoints = checkpoints
         self.skip_wait = skip_wait
 
-    def launch_command(self, cmd, mount_points=None, dry=False,
-                       verbose=False, skip_wait=False):
+    def launch_command(self, cmd, mount_points=None, dry=False, verbose=False):
         mnt_args = ''
         py_path = []
         for mount in mount_points:
@@ -149,12 +143,8 @@
 
         full_cmd = self.get_docker_cmd(cmd, extra_args=mnt_args, pythonpath=py_path,
                 checkpoint=self.checkpoints)
-<<<<<<< HEAD
-        call_and_wait(full_cmd, verbose=verbose, dry=dry, skip_wait=skip_wait)
-=======
         call_and_wait(full_cmd, verbose=verbose, dry=dry,
                       skip_wait=self.skip_wait)
->>>>>>> c4863df5
 
 
 class SSHDocker(DockerMode):
@@ -688,8 +678,7 @@
 
 class LocalSingularity(SingularityMode):
     def launch_command(self, cmd, mount_points=None, dry=False,
-                       verbose=False, pre_cmd=None, post_cmd=None,
-                       skip_wait=False):
+                       verbose=False, pre_cmd=None, post_cmd=None):
         py_path = []
         for mount in mount_points:
             if isinstance(mount, MountLocal):
@@ -705,12 +694,8 @@
             post_cmd=post_cmd,
             verbose=verbose,
         )
-<<<<<<< HEAD
-        call_and_wait(full_cmd, verbose=verbose, dry=dry, skip_wait=skip_wait)
-=======
         call_and_wait(full_cmd, verbose=verbose, dry=dry,
                       skip_wait=self.skip_wait)
->>>>>>> c4863df5
 
 
 class SlurmSingularity(LocalSingularity):
