import os
import stat
import subprocess
import tempfile
import uuid
import time
import base64

try:
    from StringIO import StringIO
except ImportError:
    from io import StringIO

from .mount import MountLocal, MountS3
from .utils import hash_file, call_and_wait, CommandBuilder
from .ec2.aws_util import s3_upload, s3_exists


class LaunchMode(object):
    def launch_command(self, cmd, mount_points=None, dry=False, verbose=False):
        raise NotImplementedError()


class Local(LaunchMode):
    def __init__(self, skip_wait=False):
        super(Local, self).__init__()
        self.env = {}
        self.skip_wait = skip_wait

    def launch_command(self, cmd, mount_points=None, dry=False, verbose=False):
        if dry:
            print(cmd); return

        commands = CommandBuilder()
        # chdir to home dir
        commands.append('cd %s' % (os.path.expanduser('~')))

        # do mounting
        py_path = []
        cleanup_commands = CommandBuilder()
        for mount in mount_points:
            print('mounting:', mount)
            if isinstance(mount, MountLocal):
                if not mount.no_remount:
                    mount.create_if_nonexistent()
                    commands.append('ln -s %s %s' % (mount.local_dir, mount.mount_point))
                    #subprocess.call(symlink_cmd, shell=True)
                    if mount.cleanup:
                        cleanup_commands.append('rm "%s"' % mount.mount_point)
                if mount.pythonpath:
                    py_path.append(mount.mount_point)
            else:
                raise NotImplementedError()

        # add pythonpath mounts
        if py_path:
            commands.append('export PYTHONPATH=$PYTHONPATH:%s' % (':'.join(py_path)))

        # Add main command
        commands.append(cmd)

        # cleanup
        commands.extend(cleanup_commands)

        # Call everything
        commands.call_and_wait(verbose=verbose, dry=dry,
                               skip_wait=self.skip_wait)

LOCAL = Local()


class DockerMode(LaunchMode):
    def __init__(self, image='ubuntu:16.04', gpu=False):
        super(DockerMode, self).__init__()
        self.docker_image = image
        self.docker_name = uuid.uuid4()
        self.gpu = gpu

    def get_docker_cmd(self, main_cmd, extra_args='', use_tty=True, verbose=True, pythonpath=None, pre_cmd=None, post_cmd=None,
            checkpoint=False, no_root=False, use_docker_generated_name=False):
        cmd_list= CommandBuilder()
        if pre_cmd:
            cmd_list.extend(pre_cmd)

        if verbose:
            if self.gpu:
                cmd_list.append('echo \"Running in docker (gpu)\"')
            else:
                cmd_list.append('echo \"Running in docker\"')
        if pythonpath:
            cmd_list.append('export PYTHONPATH=$PYTHONPATH:%s' % (':'.join(pythonpath)))
        if no_root:
            # This should work if you're running a script
            #cmd_list.append('useradd --uid $(id -u) --no-create-home --home-dir / doodaduser')
            #cmd_list.append('su - doodaduser /bin/bash {script}')

            # this is a temp workaround
            extra_args += ' -u $(id -u)'

        cmd_list.append(main_cmd)
        if post_cmd:
            cmd_list.extend(post_cmd)

        docker_name = self.docker_name
        if docker_name and not use_docker_generated_name:
            extra_args += ' --name %s '%docker_name

        if checkpoint:
            # set up checkpoint stuff
            use_tty = False
            extra_args += ' -d '  # detach is optional

        if use_tty:
            docker_prefix = 'docker run %s -ti %s /bin/bash -c ' % (extra_args, self.docker_image)
        else:
            docker_prefix = 'docker run %s %s /bin/bash -c ' % (extra_args, self.docker_image)
        if self.gpu:
            docker_prefix = 'nvidia-'+docker_prefix
        main_cmd = cmd_list.to_string()
        full_cmd = docker_prefix + ("\'%s\'" % main_cmd)
        return full_cmd


class LocalDocker(DockerMode):
    def __init__(self, checkpoints=None, skip_wait=False, **kwargs):
        super(LocalDocker, self).__init__(**kwargs)
        self.checkpoints = checkpoints
        self.skip_wait = skip_wait

    def launch_command(self, cmd, mount_points=None, dry=False, verbose=False):
        mnt_args = ''
        py_path = []
        for mount in mount_points:
            if isinstance(mount, MountLocal):
                #mount_pnt = os.path.expanduser(mount.mount_point)
                mount_pnt = mount.mount_dir()
                mnt_args += ' -v %s:%s' % (mount.local_dir, mount_pnt)
                call_and_wait('mkdir -p %s' % mount.local_dir)
                if mount.pythonpath:
                    py_path.append(mount_pnt)
            else:
                raise NotImplementedError(type(mount))

        full_cmd = self.get_docker_cmd(cmd, extra_args=mnt_args, pythonpath=py_path,
                checkpoint=self.checkpoints)
        call_and_wait(full_cmd, verbose=verbose, dry=dry,
                      skip_wait=self.skip_wait)


class SSHDocker(DockerMode):
    TMP_DIR = '~/.remote_tmp'

    def __init__(self, credentials=None, **docker_args):
        super(SSHDocker, self).__init__(**docker_args)
        self.credentials = credentials
        self.run_id = 'run_%s' % uuid.uuid4()
        self.tmp_dir = os.path.join(SSHDocker.TMP_DIR, self.run_id)
        self.checkpoint = None

    def launch_command(self, main_cmd, mount_points=None, dry=False, verbose=False):
        py_path = []
        remote_cmds = CommandBuilder()
        remote_cleanup_commands = CommandBuilder()
        mnt_args = ''

        tmp_dir_cmd = 'mkdir -p %s' % self.tmp_dir
        tmp_dir_cmd = self.credentials.get_ssh_bash_cmd(tmp_dir_cmd)
        call_and_wait(tmp_dir_cmd, dry=dry, verbose=verbose)

        # SCP Code over
        for mount in mount_points:
            if isinstance(mount, MountLocal):
                if mount.read_only:
                    with mount.gzip() as gzip_file:
                        # scp
                        base_name = os.path.basename(gzip_file)
                        #file_hash = hash_file(gzip_path)  # TODO: store all code in a special "caches" folder
                        remote_mnt_dir = os.path.join(self.tmp_dir, os.path.splitext(base_name)[0])
                        remote_tar = os.path.join(self.tmp_dir, base_name)
                        scp_cmd = self.credentials.get_scp_cmd(gzip_file, remote_tar)
                        call_and_wait(scp_cmd, dry=dry, verbose=verbose)
                    remote_cmds.append('mkdir -p %s' % remote_mnt_dir)
                    unzip_cmd = 'tar -xf %s -C %s' % (remote_tar, remote_mnt_dir)
                    remote_cmds.append(unzip_cmd)
                    mount_point = mount.mount_dir()
                    mnt_args += ' -v %s:%s' % (os.path.join(remote_mnt_dir, os.path.basename(mount.mount_point)) ,mount_point)
                else:
                    #remote_cmds.append('mkdir -p %s' % mount.mount_point)
                    remote_cmds.append('mkdir -p %s' % mount.local_dir_raw)
                    mnt_args += ' -v %s:%s' % (mount.local_dir_raw, mount.mount_point)

                if mount.pythonpath:
                    py_path.append(mount_point)
            else:
                raise NotImplementedError()

        if self.checkpoint and self.checkpoint.restore:
            raise NotImplementedError()
        else:
            docker_cmd = self.get_docker_cmd(main_cmd, use_tty=False, extra_args=mnt_args, pythonpath=py_path)


        remote_cmds.append(docker_cmd)
        remote_cmds.extend(remote_cleanup_commands)

        with tempfile.NamedTemporaryFile('w+', suffix='.sh') as ntf:
            for cmd in remote_cmds:
                if verbose:
                    ntf.write('echo "%s$ %s"\n' % (self.credentials.user_host, cmd))
                ntf.write(cmd+'\n')
            ntf.seek(0)
            ssh_cmd = self.credentials.get_ssh_script_cmd(ntf.name)

            call_and_wait(ssh_cmd, dry=dry, verbose=verbose)


def dedent(s):
    lines = [l.strip() for l in s.split('\n')]
    return '\n'.join(lines)

class EC2SpotDocker(DockerMode):
    def __init__(self,
            credentials,
            region='us-west-1',
            s3_bucket_region='us-west-1',
            instance_type='m1.small',
            spot_price=0.0,
            s3_bucket=None,
            terminate=True,
            image_id=None,
            aws_key_name=None,
            iam_instance_profile_name='doodad',
            s3_log_prefix='experiment',
            s3_log_name=None,
            security_group_ids=None,
            security_groups=None,
            aws_s3_path=None,
            extra_ec2_instance_kwargs=None,
            num_exps=1,
            swap_size=4096,
            **kwargs
        ):
        super(EC2SpotDocker, self).__init__(**kwargs)
        if security_group_ids is None:
            security_group_ids = []
        if security_groups is None:
            security_groups = []
        self.credentials = credentials
        self.region = region
        self.s3_bucket_region = s3_bucket_region
        self.spot_price = str(float(spot_price))
        self.instance_type = instance_type
        self.terminate = terminate
        self.s3_bucket = s3_bucket
        self.image_id = image_id
        self.aws_key_name = aws_key_name
        self.s3_log_prefix = s3_log_prefix
        self.s3_log_name = s3_log_name
        self.security_group_ids = security_group_ids
        self.security_groups = security_groups
        self.iam_instance_profile_name = iam_instance_profile_name
        self.extra_ec2_instance_kwargs = extra_ec2_instance_kwargs
        self.num_exps = num_exps
        self.swap_size = swap_size
        self.checkpoint = None

        self.s3_mount_path = 's3://%s/doodad/mount' % self.s3_bucket
        self.aws_s3_path = aws_s3_path or 's3://%s/doodad/logs' % self.s3_bucket

    def upload_file_to_s3(self, script_content, dry=False):
        f = tempfile.NamedTemporaryFile(delete=False)
        f.write(script_content.encode())
        f.close()
        remote_path = os.path.join(self.s3_mount_path, 'oversize_bash_scripts', str(uuid.uuid4()))
        subprocess.check_call(["aws", "s3", "cp", f.name, remote_path,
                               '--region', self.s3_bucket_region])
        os.unlink(f.name)
        return remote_path

    def s3_upload(self, file_name, bucket, remote_filename=None, dry=False, check_exist=True):
        if remote_filename is None:
            remote_filename = os.path.basename(file_name)
        remote_path = 'doodad/mount/'+remote_filename
        if check_exist:
            if s3_exists(bucket, remote_path, region=self.s3_bucket_region):
                print('\t%s exists! ' % os.path.join(bucket, remote_path))
                return 's3://'+os.path.join(bucket, remote_path)
        return s3_upload(file_name, bucket, remote_path, dry=dry,
                         region=self.s3_bucket_region)

    def make_timekey(self):
        return '%d'%(int(time.time()*1000))

    def launch_command(self, main_cmd, mount_points=None, dry=False, verbose=False):
        default_config = dict(
            image_id=self.image_id,
            instance_type=self.instance_type,
            key_name=self.aws_key_name,
            spot_price=self.spot_price,
            iam_instance_profile_name=self.iam_instance_profile_name,
            security_groups=self.security_groups,
            security_group_ids=self.security_group_ids,
            network_interfaces=[],
        )
        aws_config = dict(default_config)
        if self.s3_log_name is None:
            exp_name = "{}-{}".format(self.s3_log_prefix, self.make_timekey())
        else:
            exp_name = self.s3_log_name
        exp_prefix = self.s3_log_prefix
        s3_base_dir = os.path.join(self.aws_s3_path, exp_prefix.replace("_", "-"), exp_name)

        sio = StringIO()
        sio.write("#!/bin/bash\n")
        sio.write("truncate -s 0 /home/ubuntu/user_data.log\n")
        sio.write("{\n")
        sio.write('die() { status=$1; shift; echo "FATAL: $*"; exit $status; }\n')
        sio.write('EC2_INSTANCE_ID="`wget -q -O - http://169.254.169.254/latest/meta-data/instance-id`"\n')
        sio.write("""
            aws ec2 create-tags --resources $EC2_INSTANCE_ID --tags Key=Name,Value={exp_name} --region {aws_region}
        """.format(exp_name=exp_name, aws_region=self.region))
        sio.write("""
            aws ec2 create-tags --resources $EC2_INSTANCE_ID --tags Key=exp_prefix,Value={exp_prefix} --region {aws_region}
        """.format(exp_prefix=exp_prefix, aws_region=self.region))

        # Add swap file
        if self.gpu:
            swap_location = '/mnt/swapfile'
        else:
            swap_location = '/var/swap.1'
        sio.write(
            'sudo dd if=/dev/zero of={swap_location} bs=1M count={swap_size}\n'
            .format(swap_location=swap_location, swap_size=self.swap_size))
        sio.write('sudo mkswap {swap_location}\n'.format(swap_location=swap_location))
        sio.write('sudo chmod 600 {swap_location}\n'.format(swap_location=swap_location))
        sio.write('sudo swapon {swap_location}\n'.format(swap_location=swap_location))


        sio.write("service docker start\n")
        sio.write("docker --config /home/ubuntu/.docker pull {docker_image}\n".format(docker_image=self.docker_image))
        sio.write("export AWS_DEFAULT_REGION={aws_region}\n".format(aws_region=self.s3_bucket_region))
        sio.write("""
            curl "https://s3.amazonaws.com/aws-cli/awscli-bundle.zip" -o "awscli-bundle.zip"
            unzip awscli-bundle.zip
            sudo ./awscli-bundle/install -i /usr/local/aws -b /usr/local/bin/aws
        """)

        mnt_args = ''
        py_path = []
        local_output_dir_and_s3_path = []
        max_sync_interval = 0
        for mount in mount_points:
            print('Handling mount: ', mount)
            if isinstance(mount, MountLocal):  # TODO: these should be mount_s3 objects
                if mount.read_only:
                    if mount.path_on_remote is None:
                        with mount.gzip() as gzip_file:
                            gzip_path = os.path.realpath(gzip_file)
                            file_hash = hash_file(gzip_path)
                            s3_path = self.s3_upload(gzip_path, self.s3_bucket, remote_filename=file_hash+'.tar')
                        mount.path_on_remote = s3_path
                        mount.local_file_hash = gzip_path
                    else:
                        file_hash = mount.local_file_hash
                        s3_path = mount.path_on_remote
                    remote_tar_name = '/tmp/'+file_hash+'.tar'
                    remote_unpack_name = '/tmp/'+file_hash
                    sio.write("aws s3 cp {s3_path} {remote_tar_name}\n".format(s3_path=s3_path, remote_tar_name=remote_tar_name))
                    sio.write("mkdir -p {local_code_path}\n".format(local_code_path=remote_unpack_name))
                    sio.write("tar -xvf {remote_tar_name} -C {local_code_path}\n".format(
                        local_code_path=remote_unpack_name,
                        remote_tar_name=remote_tar_name))
                    mount_point =  os.path.join('/mounts', mount.mount_point.replace('~/',''))
                    mnt_args += ' -v %s:%s' % (os.path.join(remote_unpack_name, os.path.basename(mount.local_dir)), mount_point)
                    if mount.pythonpath:
                        py_path.append(mount_point)
                else:
                    raise ValueError()
            elif isinstance(mount, MountS3):
                # In theory the ec2_local_dir could be some random directory,
                # but we make it the same as the mount directory for
                # convenience.
                #
                # ec2_local_dir: directory visible to ec2 spot instance
                # moint_point: directory visible to docker running inside ec2
                #               spot instance
                ec2_local_dir = mount.mount_point
                s3_path = os.path.join(s3_base_dir, mount.s3_path)
                if not mount.output:
                    raise NotImplementedError()
                local_output_dir_and_s3_path.append(
                    (ec2_local_dir, s3_path)
                )
                sio.write("mkdir -p {remote_dir}\n".format(
                    remote_dir=ec2_local_dir)
                )
                mnt_args += ' -v %s:%s' % (ec2_local_dir, mount.mount_point)

                # Sync interval
                sio.write("""
                while /bin/true; do
                    aws s3 sync --exclude '*' {include_string} {log_dir} {s3_path}
                    sleep {periodic_sync_interval}
                done & echo sync initiated
                """.format(
                    include_string=mount.include_string,
                    log_dir=ec2_local_dir,
                    s3_path=s3_path,
                    periodic_sync_interval=mount.sync_interval
                ))
                max_sync_interval = max(max_sync_interval, mount.sync_interval)

                # Sync on terminate. This catches the case where the spot
                # instance gets terminated before the user script ends.
                #
                # This is hoping that there's at least 3 seconds between when
                # the spot instance gets marked for  termination and when it
                # actually terminates.
                sio.write("""
                    while /bin/true; do
                        if [ -z $(curl -Is http://169.254.169.254/latest/meta-data/spot/termination-time | head -1 | grep 404 | cut -d \  -f 2) ]
                        then
                            logger "Running shutdown hook."
                            aws s3 cp --recursive {log_dir} {s3_path}
                            break
                        else
                            # Spot instance not yet marked for termination.
                            # This is hoping that there's at least 3 seconds
                            # between when the spot instance gets marked for
                            # termination and when it actually terminates.
                            sleep 3
                        fi
                    done & echo log sync initiated
                """.format(
                    log_dir=ec2_local_dir,
                    s3_path=s3_path,
                ))
            else:
                raise NotImplementedError()


        if self.gpu:
            #sio.write('echo "LSMOD NVIDIA:"\n')
            #sio.write("lsmod | grep nvidia\n")
            #sio.write("echo 'Waiting for dpkg lock...'\n")
            # wait for lock
            #sio.write("""
            #    while sudo fuser /var/lib/dpkg/lock >/dev/null 2>&1; do
            #       sleep 1
            #    done
            #""")
            #sio.write("sudo apt-get install nvidia-modprobe\n")
            #sio.write("wget -P /tmp https://github.com/NVIDIA/nvidia-docker/releases/download/v1.0.1/nvidia-docker_1.0.1-1_amd64.deb\n")
            #sio.write("sudo dpkg -i /tmp/nvidia-docker*.deb && rm /tmp/nvidia-docker*.deb\n")
            sio.write("""
                for i in {1..800}; do su -c "nvidia-modprobe -u -c=0" ubuntu && break || sleep 3; done
                systemctl start nvidia-docker
            """)
            sio.write("echo 'Testing nvidia-smi'\n")
            sio.write("nvidia-smi\n")
            sio.write("echo 'Testing nvidia-smi inside docker'\n")
            sio.write("nvidia-docker run --rm {docker_image} nvidia-smi\n".format(docker_image=self.docker_image))

        if self.checkpoint and self.checkpoint.restore:
            raise NotImplementedError()
        else:
            docker_cmd = self.get_docker_cmd(main_cmd, use_tty=False, extra_args=mnt_args, pythonpath=py_path, use_docker_generated_name=True)
        assert self.num_exps > 0
        for _ in range(self.num_exps - 1):
            sio.write(docker_cmd+' &\n')
        sio.write(docker_cmd+'\n')

        # Sync all output mounts to s3 after running the user script
        # Ideally the earlier while loop would be sufficient, but it might be
        # the case that the earlier while loop isn't fast enough to catch a
        # termination. So, we explicitly sync on termination.
        for (local_output_dir, s3_dir_path) in local_output_dir_and_s3_path:
            sio.write("aws s3 cp --recursive {local_dir} {s3_dir}\n".format(
                local_dir=local_output_dir,
                s3_dir=s3_dir_path
            ))
        if self.num_exps == 1:
            sio.write("aws s3 cp /home/ubuntu/user_data.log {s3_path}\n".format(
                s3_path=os.path.join(s3_base_dir, 'stdout.log'),
            ))
        else:
            sio.write("aws s3 cp /home/ubuntu/user_data.log {s3_path}\n".format(
                s3_path=os.path.join(s3_base_dir,
                                     'stdout_$EC2_INSTANCE_ID.log'),
            ))

        # Wait for last sync
        if max_sync_interval > 0:
            sio.write("sleep {}\n".format(max_sync_interval + 5))

        if self.terminate:
            sio.write("""
                EC2_INSTANCE_ID="`wget -q -O - http://169.254.169.254/latest/meta-data/instance-id || die \"wget instance-id has failed: $?\"`"
                aws ec2 terminate-instances --instance-ids $EC2_INSTANCE_ID --region {aws_region}
            """.format(aws_region=self.region))
        sio.write("} >> /home/ubuntu/user_data.log 2>&1\n")

        full_script = dedent(sio.getvalue())
        import boto3
        import botocore
        ec2 = boto3.client(
            "ec2",
            region_name=self.region,
            aws_access_key_id=self.credentials.aws_key,
            aws_secret_access_key=self.credentials.aws_secret_key,
        )

        if len(full_script) > 10000 or len(base64.b64encode(full_script.encode()).decode("utf-8")) > 10000:
            s3_path = self.upload_file_to_s3(full_script, dry=dry)
            sio = StringIO()
            sio.write("#!/bin/bash\n")
            sio.write("""
            aws s3 cp {s3_path} /home/ubuntu/remote_script.sh --region {aws_region} && \\
            chmod +x /home/ubuntu/remote_script.sh && \\
            bash /home/ubuntu/remote_script.sh
            """.format(s3_path=s3_path, aws_region=self.s3_bucket_region))
            user_data = dedent(sio.getvalue())
        else:
            user_data = full_script

        if verbose:
            print(full_script)
            with open("/tmp/full_ec2_script", "w") as f:
                f.write(full_script)

        instance_args = dict(
            ImageId=aws_config["image_id"],
            KeyName=aws_config["key_name"],
            UserData=user_data,
            InstanceType=aws_config["instance_type"],
            EbsOptimized=False,
            SecurityGroups=aws_config["security_groups"],
            SecurityGroupIds=aws_config["security_group_ids"],
            NetworkInterfaces=aws_config["network_interfaces"],
            IamInstanceProfile=dict(
                Name=aws_config["iam_instance_profile_name"],
            ),
            #**config.AWS_EXTRA_CONFIGS,
        )
        if self.extra_ec2_instance_kwargs is not None:
            instance_args.update(self.extra_ec2_instance_kwargs)

        if verbose:
            print("************************************************************")
            print('UserData:', instance_args["UserData"])
            print("************************************************************")
        instance_args["UserData"] = base64.b64encode(instance_args["UserData"].encode()).decode("utf-8")
        spot_args = dict(
            DryRun=dry,
            InstanceCount=1,
            LaunchSpecification=instance_args,
            SpotPrice=aws_config["spot_price"],
            # ClientToken=params_list[0]["exp_name"],
        )

        import pprint

        if verbose:
            pprint.pprint(spot_args)
        if not dry:
            response = ec2.request_spot_instances(**spot_args)
            print('Launched EC2 job - Server response:')
            pprint.pprint(response)
            print('*****'*5)
            spot_request_id = response['SpotInstanceRequests'][
                0]['SpotInstanceRequestId']
            for _ in range(10):
                try:
                    ec2.create_tags(
                        Resources=[spot_request_id],
                        Tags=[
                            {'Key': 'Name', 'Value': exp_name}
                        ],
                    )
                    break
                except botocore.exceptions.ClientError:
                    continue


class EC2AutoconfigDocker(EC2SpotDocker):
    def __init__(self,
            region='us-west-1',
            s3_bucket=None,
            image_id=None,
            aws_key_name=None,
            iam_profile=None,
            **kwargs
            ):
        # find config file
        from doodad.ec2.autoconfig import AUTOCONFIG
        from doodad.ec2.credentials import AWSCredentials
        s3_bucket = AUTOCONFIG.s3_bucket() if s3_bucket is None else s3_bucket
        image_id = AUTOCONFIG.aws_image_id(region) if image_id is None else image_id
        aws_key_name= AUTOCONFIG.aws_key_name(region) if aws_key_name is None else aws_key_name
        iam_profile= AUTOCONFIG.iam_profile_name() if iam_profile is None else iam_profile
        credentials=AWSCredentials(aws_key=AUTOCONFIG.aws_access_key(), aws_secret=AUTOCONFIG.aws_access_secret())
        security_group_ids = AUTOCONFIG.aws_security_group_ids()[region]
        security_groups = AUTOCONFIG.aws_security_groups()

        super(EC2AutoconfigDocker, self).__init__(
                s3_bucket=s3_bucket,
                image_id=image_id,
                aws_key_name=aws_key_name,
                iam_instance_profile_name=iam_profile,
                credentials=credentials,
                region=region,
                security_groups=security_groups,
                security_group_ids=security_group_ids,
                **kwargs
                )


class CodalabDocker(DockerMode):
    def __init__(self):
        super(CodalabDocker, self).__init__()
        raise NotImplementedError()


class SingularityMode(LaunchMode):
<<<<<<< HEAD
    def __init__(self, image, gpu=False, pre_cmd=None,
                 post_cmd=None):
        super(SingularityMode, self).__init__()
        self.singularity_image = image
        self.gpu = gpu
        self.pre_cmd = pre_cmd
        self.post_cmd = post_cmd
=======
    def __init__(self, image, gpu=False, skip_wait=False):
        super(SingularityMode, self).__init__()
        self.singularity_image = image
        self.gpu = gpu
        self.skip_wait = skip_wait
>>>>>>> ef8832a2

    def get_singularity_cmd(
            self,
            main_cmd,
            extra_args='',
            verbose=True,
            pythonpath=None,
        ):
        cmd_list= CommandBuilder()
        if self.pre_cmd:
            cmd_list.extend(self.pre_cmd)

        if verbose:
            if self.gpu:
                cmd_list.append('echo \"Running in singularity (gpu)\"')
            else:
                cmd_list.append('echo \"Running in singularity\"')
        if pythonpath:
            cmd_list.append('export PYTHONPATH=$PYTHONPATH:%s' % (':'.join(pythonpath)))

        cmd_list.append(main_cmd)
        if self.post_cmd:
            cmd_list.extend(self.post_cmd)

        if self.gpu:
            extra_args += ' --nv '
        singularity_prefix = 'singularity exec %s %s /bin/bash -c ' % (
                extra_args,
                self.singularity_image,
        )
        main_cmd = cmd_list.to_string()
        full_cmd = singularity_prefix + ("\'%s\'" % main_cmd)
        return full_cmd


class LocalSingularity(SingularityMode):
    def launch_command(self, cmd, mount_points=None, dry=False, verbose=False):
        py_path = []
        for mount in mount_points:
            if isinstance(mount, MountLocal):
                if mount.pythonpath:
                    py_path.append(mount.local_dir)
            else:
                raise NotImplementedError(type(mount))

        full_cmd = self.get_singularity_cmd(
            cmd,
            pythonpath=py_path,
            verbose=verbose,
        )
        call_and_wait(full_cmd, verbose=verbose, dry=dry,
                      skip_wait=self.skip_wait)


class SlurmSingularity(LocalSingularity):
    # TODO: set up an auto-config
    def __init__(
        self, image, account_name, partition, time_in_mins,
        qos=None,
        nodes=1,
        n_tasks=1,
        n_gpus=1,
        **kwargs
    ):
        super(SlurmSingularity, self).__init__(image, **kwargs)
        self.account_name = account_name
        self.partition = partition
        self.time_in_mins = time_in_mins
        self.nodes = nodes
        self.n_tasks = n_tasks
        self.n_gpus = n_gpus

    def create_slurm_command(self, cmd, mount_points=None, verbose=False):
        py_path = []
        for mount in mount_points:
            if isinstance(mount, MountLocal):
                if mount.pythonpath:
                    py_path.append(mount.local_dir)
            else:
                raise NotImplementedError(type(mount))

        singularity_cmd = self.get_singularity_cmd(
            cmd,
            pythonpath=py_path,
            verbose=verbose,
        )
        if self.gpu:
            full_cmd = (
                "sbatch -A {account_name} -p {partition} -t {time}"
                " -N {nodes} -n {n_tasks} --cpus-per-task={cpus_per_task}"
                " --gres=gpu:{n_gpus} {cmd}".format(
                    account_name=self.account_name,
                    partition=self.partition,
                    time=self.time_in_mins,
                    nodes=self.nodes,
                    n_tasks=self.n_tasks,
                    cpus_per_task=2*self.n_gpus,
                    n_gpus=self.n_gpus,
                    cmd=singularity_cmd,
                )
            )
        else:
            full_cmd = "sbatch -A {account_name} -p {partition} -t {time} {cmd}".format(
                account_name=self.account_name,
                partition=self.partition,
                time=self.time_in_mins,
                cmd=singularity_cmd,
            )
        if verbose:
            print(full_cmd)

<<<<<<< HEAD
    def launch_command(self, cmd, mount_points=None, dry=False, verbose=False):
        full_cmd = self.create_slurm_command(
            cmd, mount_points=mount_points, verbose=verbose,
        )
        call_and_wait(full_cmd, dry=dry)
=======
    def launch_command(self, cmd, dry=False, **kwargs):
        full_cmd = self.create_slurm_command(cmd, **kwargs)
        call_and_wait(full_cmd, dry=dry, skip_wait=self.skip_wait)
>>>>>>> ef8832a2


class ScriptSlurmSingularity(SlurmSingularity):
    """
    Create or add to a script to run a bunch of slurm jobs.
    """
    TMP_FILE = '/tmp/script_to_scp_over.sh'

    def __init__(self, *args, **kwargs):
        super().__init__(*args, **kwargs)
        self.is_first_time = False

    def set_first_time(self, is_first_time):
        self.is_first_time = is_first_time

    def launch_command(
            self,
            cmd,
            dry=False,
            mount_points=None,
            verbose=False,
    ):
        full_cmd = self.create_slurm_command(
            cmd, mount_points=mount_points, verbose=verbose,
        )
        if self.is_first_time:
            with open(self.TMP_FILE, "w") as myfile:
                myfile.write(full_cmd + '\n')
            # make file executable
            st = os.stat(self.TMP_FILE)
            os.chmod(self.TMP_FILE, st.st_mode | stat.S_IEXEC)
            print("Script generated! scp this script over:", self.TMP_FILE)
        else:
            with open(self.TMP_FILE, "a") as myfile:
                myfile.write(full_cmd + '\n')
            print("Script updated. scp this script over:", self.TMP_FILE)<|MERGE_RESOLUTION|>--- conflicted
+++ resolved
@@ -622,21 +622,14 @@
 
 
 class SingularityMode(LaunchMode):
-<<<<<<< HEAD
     def __init__(self, image, gpu=False, pre_cmd=None,
-                 post_cmd=None):
+                 post_cmd=None, skip_wait=False):
         super(SingularityMode, self).__init__()
         self.singularity_image = image
         self.gpu = gpu
         self.pre_cmd = pre_cmd
         self.post_cmd = post_cmd
-=======
-    def __init__(self, image, gpu=False, skip_wait=False):
-        super(SingularityMode, self).__init__()
-        self.singularity_image = image
-        self.gpu = gpu
         self.skip_wait = skip_wait
->>>>>>> ef8832a2
 
     def get_singularity_cmd(
             self,
@@ -748,17 +741,11 @@
         if verbose:
             print(full_cmd)
 
-<<<<<<< HEAD
     def launch_command(self, cmd, mount_points=None, dry=False, verbose=False):
         full_cmd = self.create_slurm_command(
             cmd, mount_points=mount_points, verbose=verbose,
         )
-        call_and_wait(full_cmd, dry=dry)
-=======
-    def launch_command(self, cmd, dry=False, **kwargs):
-        full_cmd = self.create_slurm_command(cmd, **kwargs)
         call_and_wait(full_cmd, dry=dry, skip_wait=self.skip_wait)
->>>>>>> ef8832a2
 
 
 class ScriptSlurmSingularity(SlurmSingularity):
